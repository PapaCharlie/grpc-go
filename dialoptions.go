/*
 *
 * Copyright 2018 gRPC authors.
 *
 * Licensed under the Apache License, Version 2.0 (the "License");
 * you may not use this file except in compliance with the License.
 * You may obtain a copy of the License at
 *
 *     http://www.apache.org/licenses/LICENSE-2.0
 *
 * Unless required by applicable law or agreed to in writing, software
 * distributed under the License is distributed on an "AS IS" BASIS,
 * WITHOUT WARRANTIES OR CONDITIONS OF ANY KIND, either express or implied.
 * See the License for the specific language governing permissions and
 * limitations under the License.
 *
 */

package grpc

import (
	"context"
	"net"
	"net/url"
	"time"

	"google.golang.org/grpc/backoff"
	"google.golang.org/grpc/channelz"
	"google.golang.org/grpc/credentials"
	"google.golang.org/grpc/credentials/insecure"
	"google.golang.org/grpc/internal"
	internalbackoff "google.golang.org/grpc/internal/backoff"
	"google.golang.org/grpc/internal/binarylog"
	"google.golang.org/grpc/internal/transport"
	"google.golang.org/grpc/keepalive"
	"google.golang.org/grpc/mem"
	"google.golang.org/grpc/resolver"
	"google.golang.org/grpc/stats"
)

const (
	// https://github.com/grpc/proposal/blob/master/A6-client-retries.md#limits-on-retries-and-hedges
	defaultMaxCallAttempts = 5
)

func init() {
	internal.AddGlobalDialOptions = func(opt ...DialOption) {
		globalDialOptions = append(globalDialOptions, opt...)
	}
	internal.ClearGlobalDialOptions = func() {
		globalDialOptions = nil
	}
	internal.AddGlobalPerTargetDialOptions = func(opt any) {
		if ptdo, ok := opt.(perTargetDialOption); ok {
			globalPerTargetDialOptions = append(globalPerTargetDialOptions, ptdo)
		}
	}
	internal.ClearGlobalPerTargetDialOptions = func() {
		globalPerTargetDialOptions = nil
	}
	internal.WithBinaryLogger = withBinaryLogger
	internal.JoinDialOptions = newJoinDialOption
	internal.DisableGlobalDialOptions = newDisableGlobalDialOptions
	internal.WithRecvBufferPool = withRecvBufferPool
}

// dialOptions configure a Dial call. dialOptions are set by the DialOption
// values passed to Dial.
type dialOptions struct {
	unaryInt  UnaryClientInterceptor
	streamInt StreamClientInterceptor

	chainUnaryInts  []UnaryClientInterceptor
	chainStreamInts []StreamClientInterceptor

	cp                          Compressor
	dc                          Decompressor
	bs                          internalbackoff.Strategy
	block                       bool
	returnLastError             bool
	timeout                     time.Duration
	authority                   string
	binaryLogger                binarylog.Logger
	copts                       transport.ConnectOptions
	callOptions                 []CallOption
	channelzParent              channelz.Identifier
	disableServiceConfig        bool
	disableRetry                bool
	disableHealthCheck          bool
	healthCheckFunc             internal.HealthChecker
	minConnectTimeout           func() time.Duration
	defaultServiceConfig        *ServiceConfig // defaultServiceConfig is parsed from defaultServiceConfigRawJSON.
	defaultServiceConfigRawJSON *string
	resolvers                   []resolver.Builder
	idleTimeout                 time.Duration
	defaultScheme               string
	maxCallAttempts             int
}

// DialOption configures how we set up the connection.
type DialOption interface {
	apply(*dialOptions)
}

var globalDialOptions []DialOption

// perTargetDialOption takes a parsed target and returns a dial option to apply.
//
// This gets called after NewClient() parses the target, and allows per target
// configuration set through a returned DialOption. The DialOption will not take
// effect if specifies a resolver builder, as that Dial Option is factored in
// while parsing target.
type perTargetDialOption interface {
	// DialOption returns a Dial Option to apply.
	DialOptionForTarget(parsedTarget url.URL) DialOption
}

var globalPerTargetDialOptions []perTargetDialOption

// EmptyDialOption does not alter the dial configuration. It can be embedded in
// another structure to build custom dial options.
//
// # Experimental
//
// Notice: This type is EXPERIMENTAL and may be changed or removed in a
// later release.
type EmptyDialOption struct{}

func (EmptyDialOption) apply(*dialOptions) {}

type disableGlobalDialOptions struct{}

func (disableGlobalDialOptions) apply(*dialOptions) {}

// newDisableGlobalDialOptions returns a DialOption that prevents the ClientConn
// from applying the global DialOptions (set via AddGlobalDialOptions).
func newDisableGlobalDialOptions() DialOption {
	return &disableGlobalDialOptions{}
}

// funcDialOption wraps a function that modifies dialOptions into an
// implementation of the DialOption interface.
type funcDialOption struct {
	f func(*dialOptions)
}

func (fdo *funcDialOption) apply(do *dialOptions) {
	fdo.f(do)
}

func newFuncDialOption(f func(*dialOptions)) *funcDialOption {
	return &funcDialOption{
		f: f,
	}
}

type joinDialOption struct {
	opts []DialOption
}

func (jdo *joinDialOption) apply(do *dialOptions) {
	for _, opt := range jdo.opts {
		opt.apply(do)
	}
}

func newJoinDialOption(opts ...DialOption) DialOption {
	return &joinDialOption{opts: opts}
}

// WithSharedWriteBuffer allows reusing per-connection transport write buffer.
// If this option is set to true every connection will release the buffer after
// flushing the data on the wire.
//
// # Experimental
//
// Notice: This API is EXPERIMENTAL and may be changed or removed in a
// later release.
func WithSharedWriteBuffer(val bool) DialOption {
	return newFuncDialOption(func(o *dialOptions) {
		o.copts.SharedWriteBuffer = val
	})
}

// WithWriteBufferSize determines how much data can be batched before doing a
// write on the wire. The default value for this buffer is 32KB.
//
// Zero or negative values will disable the write buffer such that each write
// will be on underlying connection. Note: A Send call may not directly
// translate to a write.
func WithWriteBufferSize(s int) DialOption {
	return newFuncDialOption(func(o *dialOptions) {
		o.copts.WriteBufferSize = s
	})
}

// WithReadBufferSize lets you set the size of read buffer, this determines how
// much data can be read at most for each read syscall.
//
// The default value for this buffer is 32KB. Zero or negative values will
// disable read buffer for a connection so data framer can access the
// underlying conn directly.
func WithReadBufferSize(s int) DialOption {
	return newFuncDialOption(func(o *dialOptions) {
		o.copts.ReadBufferSize = s
	})
}

// WithInitialWindowSize returns a DialOption which sets the value for initial
// window size on a stream. The lower bound for window size is 64K and any value
// smaller than that will be ignored.
func WithInitialWindowSize(s int32) DialOption {
	return newFuncDialOption(func(o *dialOptions) {
		o.copts.InitialWindowSize = s
	})
}

// WithInitialConnWindowSize returns a DialOption which sets the value for
// initial window size on a connection. The lower bound for window size is 64K
// and any value smaller than that will be ignored.
func WithInitialConnWindowSize(s int32) DialOption {
	return newFuncDialOption(func(o *dialOptions) {
		o.copts.InitialConnWindowSize = s
	})
}

// WithMaxMsgSize returns a DialOption which sets the maximum message size the
// client can receive.
//
// Deprecated: use WithDefaultCallOptions(MaxCallRecvMsgSize(s)) instead.  Will
// be supported throughout 1.x.
func WithMaxMsgSize(s int) DialOption {
	return WithDefaultCallOptions(MaxCallRecvMsgSize(s))
}

// WithDefaultCallOptions returns a DialOption which sets the default
// CallOptions for calls over the connection.
func WithDefaultCallOptions(cos ...CallOption) DialOption {
	return newFuncDialOption(func(o *dialOptions) {
		o.callOptions = append(o.callOptions, cos...)
	})
}

// WithCodec returns a DialOption which sets a codec for message marshaling and
// unmarshaling.
//
// Deprecated: use WithDefaultCallOptions(ForceCodec(_)) instead.  Will be
// supported throughout 1.x.
func WithCodec(c Codec) DialOption {
	return WithDefaultCallOptions(CallCustomCodec(c))
}

// WithCompressor returns a DialOption which sets a Compressor to use for
// message compression. It has lower priority than the compressor set by the
// UseCompressor CallOption.
//
// Deprecated: use UseCompressor instead.  Will be supported throughout 1.x.
func WithCompressor(cp Compressor) DialOption {
	return newFuncDialOption(func(o *dialOptions) {
		o.cp = cp
	})
}

// WithDecompressor returns a DialOption which sets a Decompressor to use for
// incoming message decompression.  If incoming response messages are encoded
// using the decompressor's Type(), it will be used.  Otherwise, the message
// encoding will be used to look up the compressor registered via
// encoding.RegisterCompressor, which will then be used to decompress the
// message.  If no compressor is registered for the encoding, an Unimplemented
// status error will be returned.
//
// Deprecated: use encoding.RegisterCompressor instead.  Will be supported
// throughout 1.x.
func WithDecompressor(dc Decompressor) DialOption {
	return newFuncDialOption(func(o *dialOptions) {
		o.dc = dc
	})
}

// WithConnectParams configures the ClientConn to use the provided ConnectParams
// for creating and maintaining connections to servers.
//
// The backoff configuration specified as part of the ConnectParams overrides
// all defaults specified in
// https://github.com/grpc/grpc/blob/master/doc/connection-backoff.md. Consider
// using the backoff.DefaultConfig as a base, in cases where you want to
// override only a subset of the backoff configuration.
func WithConnectParams(p ConnectParams) DialOption {
	return newFuncDialOption(func(o *dialOptions) {
		o.bs = internalbackoff.Exponential{Config: p.Backoff}
		o.minConnectTimeout = func() time.Duration {
			return p.MinConnectTimeout
		}
	})
}

// WithBackoffMaxDelay configures the dialer to use the provided maximum delay
// when backing off after failed connection attempts.
//
// Deprecated: use WithConnectParams instead. Will be supported throughout 1.x.
func WithBackoffMaxDelay(md time.Duration) DialOption {
	return WithBackoffConfig(BackoffConfig{MaxDelay: md})
}

// WithBackoffConfig configures the dialer to use the provided backoff
// parameters after connection failures.
//
// Deprecated: use WithConnectParams instead. Will be supported throughout 1.x.
func WithBackoffConfig(b BackoffConfig) DialOption {
	bc := backoff.DefaultConfig
	bc.MaxDelay = b.MaxDelay
	return withBackoff(internalbackoff.Exponential{Config: bc})
}

// withBackoff sets the backoff strategy used for connectRetryNum after a failed
// connection attempt.
//
// This can be exported if arbitrary backoff strategies are allowed by gRPC.
func withBackoff(bs internalbackoff.Strategy) DialOption {
	return newFuncDialOption(func(o *dialOptions) {
		o.bs = bs
	})
}

// WithBlock returns a DialOption which makes callers of Dial block until the
// underlying connection is up. Without this, Dial returns immediately and
// connecting the server happens in background.
//
// Use of this feature is not recommended.  For more information, please see:
// https://github.com/grpc/grpc-go/blob/master/Documentation/anti-patterns.md
//
// Deprecated: this DialOption is not supported by NewClient.
// Will be supported throughout 1.x.
func WithBlock() DialOption {
	return newFuncDialOption(func(o *dialOptions) {
		o.block = true
	})
}

// WithReturnConnectionError returns a DialOption which makes the client connection
// return a string containing both the last connection error that occurred and
// the context.DeadlineExceeded error.
// Implies WithBlock()
//
// Use of this feature is not recommended.  For more information, please see:
// https://github.com/grpc/grpc-go/blob/master/Documentation/anti-patterns.md
//
// Deprecated: this DialOption is not supported by NewClient.
// Will be supported throughout 1.x.
func WithReturnConnectionError() DialOption {
	return newFuncDialOption(func(o *dialOptions) {
		o.block = true
		o.returnLastError = true
	})
}

// WithInsecure returns a DialOption which disables transport security for this
// ClientConn. Under the hood, it uses insecure.NewCredentials().
//
// Note that using this DialOption with per-RPC credentials (through
// WithCredentialsBundle or WithPerRPCCredentials) which require transport
// security is incompatible and will cause grpc.Dial() to fail.
//
// Deprecated: use WithTransportCredentials and insecure.NewCredentials()
// instead. Will be supported throughout 1.x.
func WithInsecure() DialOption {
	return newFuncDialOption(func(o *dialOptions) {
		o.copts.TransportCredentials = insecure.NewCredentials()
	})
}

// WithNoProxy returns a DialOption which disables the use of proxies for this
// ClientConn. This is ignored if WithDialer or WithContextDialer are used.
//
// # Experimental
//
// Notice: This API is EXPERIMENTAL and may be changed or removed in a
// later release.
func WithNoProxy() DialOption {
	return newFuncDialOption(func(o *dialOptions) {
		o.copts.UseProxy = false
	})
}

// WithTransportCredentials returns a DialOption which configures a connection
// level security credentials (e.g., TLS/SSL). This should not be used together
// with WithCredentialsBundle.
func WithTransportCredentials(creds credentials.TransportCredentials) DialOption {
	return newFuncDialOption(func(o *dialOptions) {
		o.copts.TransportCredentials = creds
	})
}

// WithPerRPCCredentials returns a DialOption which sets credentials and places
// auth state on each outbound RPC.
func WithPerRPCCredentials(creds credentials.PerRPCCredentials) DialOption {
	return newFuncDialOption(func(o *dialOptions) {
		o.copts.PerRPCCredentials = append(o.copts.PerRPCCredentials, creds)
	})
}

// WithCredentialsBundle returns a DialOption to set a credentials bundle for
// the ClientConn.WithCreds. This should not be used together with
// WithTransportCredentials.
//
// # Experimental
//
// Notice: This API is EXPERIMENTAL and may be changed or removed in a
// later release.
func WithCredentialsBundle(b credentials.Bundle) DialOption {
	return newFuncDialOption(func(o *dialOptions) {
		o.copts.CredsBundle = b
	})
}

// WithTimeout returns a DialOption that configures a timeout for dialing a
// ClientConn initially. This is valid if and only if WithBlock() is present.
//
// Deprecated: this DialOption is not supported by NewClient.
// Will be supported throughout 1.x.
func WithTimeout(d time.Duration) DialOption {
	return newFuncDialOption(func(o *dialOptions) {
		o.timeout = d
	})
}

// WithContextDialer returns a DialOption that sets a dialer to create
// connections. If FailOnNonTempDialError() is set to true, and an error is
// returned by f, gRPC checks the error's Temporary() method to decide if it
// should try to reconnect to the network address.
//
// Note: All supported releases of Go (as of December 2023) override the OS
// defaults for TCP keepalive time and interval to 15s. To enable TCP keepalive
// with OS defaults for keepalive time and interval, use a net.Dialer that sets
// the KeepAlive field to a negative value, and sets the SO_KEEPALIVE socket
// option to true from the Control field. For a concrete example of how to do
// this, see internal.NetDialerWithTCPKeepalive().
//
// For more information, please see [issue 23459] in the Go github repo.
//
// [issue 23459]: https://github.com/golang/go/issues/23459
func WithContextDialer(f func(context.Context, string) (net.Conn, error)) DialOption {
	return newFuncDialOption(func(o *dialOptions) {
		o.copts.Dialer = f
	})
}

func init() {
	internal.WithHealthCheckFunc = withHealthCheckFunc
}

// WithDialer returns a DialOption that specifies a function to use for dialing
// network addresses. If FailOnNonTempDialError() is set to true, and an error
// is returned by f, gRPC checks the error's Temporary() method to decide if it
// should try to reconnect to the network address.
//
// Deprecated: use WithContextDialer instead.  Will be supported throughout
// 1.x.
func WithDialer(f func(string, time.Duration) (net.Conn, error)) DialOption {
	return WithContextDialer(
		func(ctx context.Context, addr string) (net.Conn, error) {
			if deadline, ok := ctx.Deadline(); ok {
				return f(addr, time.Until(deadline))
			}
			return f(addr, 0)
		})
}

// WithStatsHandler returns a DialOption that specifies the stats handler for
// all the RPCs and underlying network connections in this ClientConn.
func WithStatsHandler(h stats.Handler) DialOption {
	return newFuncDialOption(func(o *dialOptions) {
		if h == nil {
			logger.Error("ignoring nil parameter in grpc.WithStatsHandler ClientOption")
			// Do not allow a nil stats handler, which would otherwise cause
			// panics.
			return
		}
		o.copts.StatsHandlers = append(o.copts.StatsHandlers, h)
	})
}

// withBinaryLogger returns a DialOption that specifies the binary logger for
// this ClientConn.
func withBinaryLogger(bl binarylog.Logger) DialOption {
	return newFuncDialOption(func(o *dialOptions) {
		o.binaryLogger = bl
	})
}

// FailOnNonTempDialError returns a DialOption that specifies if gRPC fails on
// non-temporary dial errors. If f is true, and dialer returns a non-temporary
// error, gRPC will fail the connection to the network address and won't try to
// reconnect. The default value of FailOnNonTempDialError is false.
//
// FailOnNonTempDialError only affects the initial dial, and does not do
// anything useful unless you are also using WithBlock().
//
// Use of this feature is not recommended.  For more information, please see:
// https://github.com/grpc/grpc-go/blob/master/Documentation/anti-patterns.md
//
// Deprecated: this DialOption is not supported by NewClient.
// This API may be changed or removed in a
// later release.
func FailOnNonTempDialError(f bool) DialOption {
	return newFuncDialOption(func(o *dialOptions) {
		o.copts.FailOnNonTempDialError = f
	})
}

// WithUserAgent returns a DialOption that specifies a user agent string for all
// the RPCs.
func WithUserAgent(s string) DialOption {
	return newFuncDialOption(func(o *dialOptions) {
		o.copts.UserAgent = s + " " + grpcUA
	})
}

// WithKeepaliveParams returns a DialOption that specifies keepalive parameters
// for the client transport.
func WithKeepaliveParams(kp keepalive.ClientParameters) DialOption {
	if kp.Time < internal.KeepaliveMinPingTime {
		logger.Warningf("Adjusting keepalive ping interval to minimum period of %v", internal.KeepaliveMinPingTime)
		kp.Time = internal.KeepaliveMinPingTime
	}
	return newFuncDialOption(func(o *dialOptions) {
		o.copts.KeepaliveParams = kp
	})
}

// WithUnaryInterceptor returns a DialOption that specifies the interceptor for
// unary RPCs.
func WithUnaryInterceptor(f UnaryClientInterceptor) DialOption {
	return newFuncDialOption(func(o *dialOptions) {
		o.unaryInt = f
	})
}

// WithChainUnaryInterceptor returns a DialOption that specifies the chained
// interceptor for unary RPCs. The first interceptor will be the outer most,
// while the last interceptor will be the inner most wrapper around the real call.
// All interceptors added by this method will be chained, and the interceptor
// defined by WithUnaryInterceptor will always be prepended to the chain.
func WithChainUnaryInterceptor(interceptors ...UnaryClientInterceptor) DialOption {
	return newFuncDialOption(func(o *dialOptions) {
		o.chainUnaryInts = append(o.chainUnaryInts, interceptors...)
	})
}

// WithStreamInterceptor returns a DialOption that specifies the interceptor for
// streaming RPCs.
func WithStreamInterceptor(f StreamClientInterceptor) DialOption {
	return newFuncDialOption(func(o *dialOptions) {
		o.streamInt = f
	})
}

// WithChainStreamInterceptor returns a DialOption that specifies the chained
// interceptor for streaming RPCs. The first interceptor will be the outer most,
// while the last interceptor will be the inner most wrapper around the real call.
// All interceptors added by this method will be chained, and the interceptor
// defined by WithStreamInterceptor will always be prepended to the chain.
func WithChainStreamInterceptor(interceptors ...StreamClientInterceptor) DialOption {
	return newFuncDialOption(func(o *dialOptions) {
		o.chainStreamInts = append(o.chainStreamInts, interceptors...)
	})
}

// WithAuthority returns a DialOption that specifies the value to be used as the
// :authority pseudo-header and as the server name in authentication handshake.
func WithAuthority(a string) DialOption {
	return newFuncDialOption(func(o *dialOptions) {
		o.authority = a
	})
}

// WithChannelzParentID returns a DialOption that specifies the channelz ID of
// current ClientConn's parent. This function is used in nested channel creation
// (e.g. grpclb dial).
//
// # Experimental
//
// Notice: This API is EXPERIMENTAL and may be changed or removed in a
// later release.
func WithChannelzParentID(c channelz.Identifier) DialOption {
	return newFuncDialOption(func(o *dialOptions) {
		o.channelzParent = c
	})
}

// WithDisableServiceConfig returns a DialOption that causes gRPC to ignore any
// service config provided by the resolver and provides a hint to the resolver
// to not fetch service configs.
//
// Note that this dial option only disables service config from resolver. If
// default service config is provided, gRPC will use the default service config.
func WithDisableServiceConfig() DialOption {
	return newFuncDialOption(func(o *dialOptions) {
		o.disableServiceConfig = true
	})
}

// WithDefaultServiceConfig returns a DialOption that configures the default
// service config, which will be used in cases where:
//
// 1. WithDisableServiceConfig is also used, or
//
// 2. The name resolver does not provide a service config or provides an
// invalid service config.
//
// The parameter s is the JSON representation of the default service config.
// For more information about service configs, see:
// https://github.com/grpc/grpc/blob/master/doc/service_config.md
// For a simple example of usage, see:
// examples/features/load_balancing/client/main.go
func WithDefaultServiceConfig(s string) DialOption {
	return newFuncDialOption(func(o *dialOptions) {
		o.defaultServiceConfigRawJSON = &s
	})
}

// WithDisableRetry returns a DialOption that disables retries, even if the
// service config enables them.  This does not impact transparent retries, which
// will happen automatically if no data is written to the wire or if the RPC is
// unprocessed by the remote server.
func WithDisableRetry() DialOption {
	return newFuncDialOption(func(o *dialOptions) {
		o.disableRetry = true
	})
}

// MaxHeaderListSizeDialOption is a DialOption that specifies the maximum
// (uncompressed) size of header list that the client is prepared to accept.
type MaxHeaderListSizeDialOption struct {
	MaxHeaderListSize uint32
}

func (o MaxHeaderListSizeDialOption) apply(do *dialOptions) {
	do.copts.MaxHeaderListSize = &o.MaxHeaderListSize
}

// WithMaxHeaderListSize returns a DialOption that specifies the maximum
// (uncompressed) size of header list that the client is prepared to accept.
func WithMaxHeaderListSize(s uint32) DialOption {
	return MaxHeaderListSizeDialOption{
		MaxHeaderListSize: s,
	}
}

// WithDisableHealthCheck disables the LB channel health checking for all
// SubConns of this ClientConn.
//
// # Experimental
//
// Notice: This API is EXPERIMENTAL and may be changed or removed in a
// later release.
func WithDisableHealthCheck() DialOption {
	return newFuncDialOption(func(o *dialOptions) {
		o.disableHealthCheck = true
	})
}

// withHealthCheckFunc replaces the default health check function with the
// provided one. It makes tests easier to change the health check function.
//
// For testing purpose only.
func withHealthCheckFunc(f internal.HealthChecker) DialOption {
	return newFuncDialOption(func(o *dialOptions) {
		o.healthCheckFunc = f
	})
}

func defaultDialOptions() dialOptions {
	return dialOptions{
		copts: transport.ConnectOptions{
			ReadBufferSize:  defaultReadBufSize,
			WriteBufferSize: defaultWriteBufSize,
			UseProxy:        true,
			UserAgent:       grpcUA,
			BufferPool:      mem.DefaultBufferPool(),
		},
		bs:              internalbackoff.DefaultExponential,
		healthCheckFunc: internal.HealthCheckFunc,
		idleTimeout:     30 * time.Minute,
		defaultScheme:   "dns",
		maxCallAttempts: defaultMaxCallAttempts,
	}
}

// withMinConnectDeadline specifies the function that clientconn uses to
// get minConnectDeadline. This can be used to make connection attempts happen
// faster/slower.
//
// For testing purpose only.
func withMinConnectDeadline(f func() time.Duration) DialOption {
	return newFuncDialOption(func(o *dialOptions) {
		o.minConnectTimeout = f
	})
}

// withDefaultScheme is used to allow Dial to use "passthrough" as the default
// name resolver, while NewClient uses "dns" otherwise.
func withDefaultScheme(s string) DialOption {
	return newFuncDialOption(func(o *dialOptions) {
		o.defaultScheme = s
	})
}

// WithResolvers allows a list of resolver implementations to be registered
// locally with the ClientConn without needing to be globally registered via
// resolver.Register.  They will be matched against the scheme used for the
// current Dial only, and will take precedence over the global registry.
//
// # Experimental
//
// Notice: This API is EXPERIMENTAL and may be changed or removed in a
// later release.
func WithResolvers(rs ...resolver.Builder) DialOption {
	return newFuncDialOption(func(o *dialOptions) {
		o.resolvers = append(o.resolvers, rs...)
	})
}

// WithIdleTimeout returns a DialOption that configures an idle timeout for the
// channel. If the channel is idle for the configured timeout, i.e there are no
// ongoing RPCs and no new RPCs are initiated, the channel will enter idle mode
// and as a result the name resolver and load balancer will be shut down. The
// channel will exit idle mode when the Connect() method is called or when an
// RPC is initiated.
//
// A default timeout of 30 minutes will be used if this dial option is not set
// at dial time and idleness can be disabled by passing a timeout of zero.
//
// # Experimental
//
// Notice: This API is EXPERIMENTAL and may be changed or removed in a
// later release.
func WithIdleTimeout(d time.Duration) DialOption {
	return newFuncDialOption(func(o *dialOptions) {
		o.idleTimeout = d
	})
}

<<<<<<< HEAD
func withRecvBufferPool(bufferPool mem.BufferPool) DialOption {
=======
// WithMaxCallAttempts returns a DialOption that configures the maximum number
// of attempts per call (including retries and hedging) using the channel.
// Service owners may specify a higher value for these parameters, but higher
// values will be treated as equal to the maximum value by the client
// implementation. This mitigates security concerns related to the service
// config being transferred to the client via DNS.
//
// A value of 5 will be used if this dial option is not set or n < 2.
func WithMaxCallAttempts(n int) DialOption {
	return newFuncDialOption(func(o *dialOptions) {
		if n < 2 {
			n = defaultMaxCallAttempts
		}
		o.maxCallAttempts = n
	})
}

// WithRecvBufferPool returns a DialOption that configures the ClientConn
// to use the provided shared buffer pool for parsing incoming messages. Depending
// on the application's workload, this could result in reduced memory allocation.
//
// If you are unsure about how to implement a memory pool but want to utilize one,
// begin with grpc.NewSharedBufferPool.
//
// Note: The shared buffer pool feature will not be active if any of the following
// options are used: WithStatsHandler, EnableTracing, or binary logging. In such
// cases, the shared buffer pool will be ignored.
//
// Deprecated: use experimental.WithRecvBufferPool instead.  Will be deleted in
// v1.60.0 or later.
func WithRecvBufferPool(bufferPool SharedBufferPool) DialOption {
	return withRecvBufferPool(bufferPool)
}

func withRecvBufferPool(bufferPool SharedBufferPool) DialOption {
>>>>>>> 01363ac1
	return newFuncDialOption(func(o *dialOptions) {
		o.copts.BufferPool = bufferPool
	})
}<|MERGE_RESOLUTION|>--- conflicted
+++ resolved
@@ -741,9 +741,6 @@
 	})
 }
 
-<<<<<<< HEAD
-func withRecvBufferPool(bufferPool mem.BufferPool) DialOption {
-=======
 // WithMaxCallAttempts returns a DialOption that configures the maximum number
 // of attempts per call (including retries and hedging) using the channel.
 // Service owners may specify a higher value for these parameters, but higher
@@ -761,25 +758,7 @@
 	})
 }
 
-// WithRecvBufferPool returns a DialOption that configures the ClientConn
-// to use the provided shared buffer pool for parsing incoming messages. Depending
-// on the application's workload, this could result in reduced memory allocation.
-//
-// If you are unsure about how to implement a memory pool but want to utilize one,
-// begin with grpc.NewSharedBufferPool.
-//
-// Note: The shared buffer pool feature will not be active if any of the following
-// options are used: WithStatsHandler, EnableTracing, or binary logging. In such
-// cases, the shared buffer pool will be ignored.
-//
-// Deprecated: use experimental.WithRecvBufferPool instead.  Will be deleted in
-// v1.60.0 or later.
-func WithRecvBufferPool(bufferPool SharedBufferPool) DialOption {
-	return withRecvBufferPool(bufferPool)
-}
-
-func withRecvBufferPool(bufferPool SharedBufferPool) DialOption {
->>>>>>> 01363ac1
+func withRecvBufferPool(bufferPool mem.BufferPool) DialOption {
 	return newFuncDialOption(func(o *dialOptions) {
 		o.copts.BufferPool = bufferPool
 	})
