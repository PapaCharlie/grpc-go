--- conflicted
+++ resolved
@@ -1,11 +1,6 @@
 module google.golang.org/grpc/reflection/test
 
 go 1.21
-<<<<<<< HEAD
-
-toolchain go1.22.1
-=======
->>>>>>> 2bcbcab9
 
 replace google.golang.org/grpc => ../../
 
